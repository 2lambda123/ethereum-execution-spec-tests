"""
Transition tool abstract class.
"""

import json
import os
import shutil
import subprocess
import tempfile
import textwrap
from abc import abstractmethod
from dataclasses import dataclass, field
from enum import Enum
from itertools import groupby
from pathlib import Path
from re import Pattern
from typing import Any, Dict, List, Optional, Tuple, Type

from ethereum_test_forks import Fork

from .file_utils import dump_files_to_directory, write_json_file


class UnknownTransitionTool(Exception):
    """Exception raised if an unknown t8n is encountered"""

    pass


class TransitionToolNotFoundInPath(Exception):
    """Exception raised if the specified t8n tool is not found in the path"""

    def __init__(self, message="The transition tool was not found in the path", binary=None):
        if binary:
            message = f"{message} ({binary})"
        super().__init__(message)


class FixtureFormats(Enum):
    """
    Helper class to define fixture formats.
    """

    UNSET_TEST_FORMAT = "unset_test_format"
    STATE_TEST = "state_test"
    BLOCKCHAIN_TEST = "blockchain_test"
    BLOCKCHAIN_TEST_HIVE = "blockchain_test_hive"

    @classmethod
    def is_state_test(cls, format):  # noqa: D102
        return format == cls.STATE_TEST

    @classmethod
    def is_blockchain_test(cls, format):  # noqa: D102
        return format in (cls.BLOCKCHAIN_TEST, cls.BLOCKCHAIN_TEST_HIVE)

    @classmethod
    def is_hive_format(cls, format):  # noqa: D102
        return format == cls.BLOCKCHAIN_TEST_HIVE

    @classmethod
    def is_standard_format(cls, format):  # noqa: D102
        return format in (cls.STATE_TEST, cls.BLOCKCHAIN_TEST)

    @classmethod
    def is_verifiable(cls, format):  # noqa: D102
        return format in (cls.STATE_TEST, cls.BLOCKCHAIN_TEST)

    @classmethod
    def get_format_description(cls, format):
        """
        Returns a description of the fixture format.

        Used to add a description to the generated pytest marks.
        """
        if format == cls.UNSET_TEST_FORMAT:
            return "Unknown fixture format; it has not been set."
        elif format == cls.STATE_TEST:
            return "Tests that generate a state test fixture."
        elif format == cls.BLOCKCHAIN_TEST:
            return "Tests that generate a blockchain test fixture."
        elif format == cls.BLOCKCHAIN_TEST_HIVE:
            return "Tests that generate a blockchain test fixture in hive format."
        raise Exception(f"Unknown fixture format: {format}.")


class TransitionTool:
    """
    Transition tool abstract base class which should be inherited by all transition tool
    implementations.
    """

    traces: List[List[List[Dict]]] | None = None

    registered_tools: List[Type["TransitionTool"]] = []
    default_tool: Optional[Type["TransitionTool"]] = None
    default_binary: Path
    detect_binary_pattern: Pattern
    version_flag: str = "-v"
    t8n_subcommand: Optional[str] = None
    statetest_subcommand: Optional[str] = None
    blocktest_subcommand: Optional[str] = None
    cached_version: Optional[str] = None
    t8n_use_stream: bool = True

    # Abstract methods that each tool must implement

    @abstractmethod
    def __init__(
        self,
        *,
        binary: Optional[Path] = None,
        trace: bool = False,
    ):
        """
        Abstract initialization method that all subclasses must implement.
        """
        if binary is None:
            binary = self.default_binary
        else:
            # improve behavior of which by resolving the path: ~/relative paths don't work
            resolved_path = Path(os.path.expanduser(binary)).resolve()
            if resolved_path.exists():
                binary = resolved_path
        binary = shutil.which(binary)  # type: ignore
        if not binary:
            raise TransitionToolNotFoundInPath(binary=binary)
        self.binary = Path(binary)
        self.trace = trace

    def __init_subclass__(cls):
        """
        Registers all subclasses of TransitionTool as possible tools.
        """
        TransitionTool.register_tool(cls)

    @classmethod
    def register_tool(cls, tool_subclass: Type["TransitionTool"]):
        """
        Registers a given subclass as tool option.
        """
        cls.registered_tools.append(tool_subclass)

    @classmethod
    def set_default_tool(cls, tool_subclass: Type["TransitionTool"]):
        """
        Registers the default tool subclass.
        """
        cls.default_tool = tool_subclass

    @classmethod
    def from_binary_path(cls, *, binary_path: Optional[Path], **kwargs) -> "TransitionTool":
        """
        Instantiates the appropriate TransitionTool subclass derived from the
        tool's binary path.
        """
        assert cls.default_tool is not None, "default transition tool was never set"

        if binary_path is None:
            return cls.default_tool(binary=binary_path, **kwargs)

        resolved_path = Path(os.path.expanduser(binary_path)).resolve()
        if resolved_path.exists():
            binary_path = resolved_path
        binary = shutil.which(binary_path)  # type: ignore

        if not binary:
            raise TransitionToolNotFoundInPath(binary=binary)

        binary = Path(binary)

        # Group the tools by version flag, so we only have to call the tool once for all the
        # classes that share the same version flag
        for version_flag, subclasses in groupby(
            cls.registered_tools, key=lambda x: x.version_flag
        ):
            try:
                result = subprocess.run(
                    [binary, version_flag], stdout=subprocess.PIPE, stderr=subprocess.PIPE
                )
                if result.returncode != 0:
                    raise Exception(f"Non-zero return code: {result.returncode}")

                if result.stderr:
                    raise Exception(f"Tool wrote to stderr: {result.stderr.decode()}")

                binary_output = ""
                if result.stdout:
                    binary_output = result.stdout.decode().strip()
            except Exception:
                # If the tool doesn't support the version flag,
                # we'll get an non-zero exit code.
                continue
            for subclass in subclasses:
                if subclass.detect_binary(binary_output):
                    return subclass(binary=binary, **kwargs)

        raise UnknownTransitionTool(f"Unknown transition tool binary: {binary_path}")

    @classmethod
    def detect_binary(cls, binary_output: str) -> bool:
        """
        Returns True if the binary matches the tool
        """
        assert cls.detect_binary_pattern is not None

        return cls.detect_binary_pattern.match(binary_output) is not None

    def version(self) -> str:
        """
        Return name and version of tool used to state transition
        """
        if self.cached_version is None:
            result = subprocess.run(
                [str(self.binary), self.version_flag],
                stdout=subprocess.PIPE,
            )

            if result.returncode != 0:
                raise Exception("failed to evaluate: " + result.stderr.decode())

            self.cached_version = result.stdout.decode().strip()

        return self.cached_version

    @abstractmethod
    def is_fork_supported(self, fork: Fork) -> bool:
        """
        Returns True if the fork is supported by the tool
        """
        pass

    def shutdown(self):
        """
        Perform any cleanup tasks related to the tested tool.
        """
        pass

    def reset_traces(self):
        """
        Resets the internal trace storage for a new test to begin
        """
        self.traces = None

    def append_traces(self, new_traces: List[List[Dict]]):
        """
        Appends a list of traces of a state transition to the current list
        """
        if self.traces is None:
            self.traces = []
        self.traces.append(new_traces)

    def get_traces(self) -> List[List[List[Dict]]] | None:
        """
        Returns the accumulated traces
        """
        return self.traces

    def collect_traces(
        self,
        receipts: List[Any],
        temp_dir: tempfile.TemporaryDirectory,
        debug_output_path: str = "",
    ) -> None:
        """
        Collect the traces from the t8n tool output and store them in the traces list.
        """
        traces: List[List[Dict]] = []
        for i, r in enumerate(receipts):
            trace_file_name = f"trace-{i}-{r['transactionHash']}.jsonl"
            if debug_output_path:
                shutil.copy(
                    os.path.join(temp_dir.name, trace_file_name),
                    os.path.join(debug_output_path, trace_file_name),
                )
            with open(os.path.join(temp_dir.name, trace_file_name), "r") as trace_file:
                tx_traces: List[Dict] = []
                for trace_line in trace_file.readlines():
                    tx_traces.append(json.loads(trace_line))
                traces.append(tx_traces)
        self.append_traces(traces)

    @dataclass
    class TransitionToolData:
        """
        Transition tool files and data to pass between methods
        """

        alloc: Any
        txs: Any
        env: Any
        fork_name: str
        chain_id: int = field(default=1)
        reward: int = field(default=0)

    def _evaluate_filesystem(
        self,
        *,
        t8n_data: TransitionToolData,
        debug_output_path: str = "",
    ) -> Tuple[Dict[str, Any], Dict[str, Any]]:
        """
        Executes a transition tool using the filesystem for its inputs and outputs.
        """
        temp_dir = tempfile.TemporaryDirectory()
        os.mkdir(os.path.join(temp_dir.name, "input"))
        os.mkdir(os.path.join(temp_dir.name, "output"))

        input_contents = {
            "alloc": t8n_data.alloc,
            "env": t8n_data.env,
            "txs": t8n_data.txs,
        }

        input_paths = {
            k: os.path.join(temp_dir.name, "input", f"{k}.json") for k in input_contents.keys()
        }
        for key, file_path in input_paths.items():
            write_json_file(input_contents[key], file_path)

        output_paths = {
            output: os.path.join("output", f"{output}.json") for output in ["alloc", "result"]
        }
        output_paths["body"] = os.path.join("output", "txs.rlp")

        # Construct args for evmone-t8n binary
        args = [
            str(self.binary),
            "--state.fork",
            t8n_data.fork_name,
            "--input.alloc",
            input_paths["alloc"],
            "--input.env",
            input_paths["env"],
            "--input.txs",
            input_paths["txs"],
            "--output.basedir",
            temp_dir.name,
            "--output.result",
            output_paths["result"],
            "--output.alloc",
            output_paths["alloc"],
            "--output.body",
            output_paths["body"],
            "--state.reward",
            str(t8n_data.reward),
            "--state.chainid",
            str(t8n_data.chain_id),
        ]

        if self.trace:
            args.append("--trace")

        result = subprocess.run(
            args,
            stdout=subprocess.PIPE,
            stderr=subprocess.PIPE,
        )

        if debug_output_path:
            if os.path.exists(debug_output_path):
                shutil.rmtree(debug_output_path)
            shutil.copytree(temp_dir.name, debug_output_path)
            t8n_output_base_dir = os.path.join(debug_output_path, "t8n.sh.out")
            t8n_call = " ".join(args)
            for file_path in input_paths.values():  # update input paths
                t8n_call = t8n_call.replace(
                    os.path.dirname(file_path), os.path.join(debug_output_path, "input")
                )
            t8n_call = t8n_call.replace(  # use a new output path for basedir and outputs
                temp_dir.name,
                t8n_output_base_dir,
            )
            t8n_script = textwrap.dedent(
                f"""\
                #!/bin/bash
                rm -rf {debug_output_path}/t8n.sh.out  # hard-coded to avoid surprises
                mkdir -p {debug_output_path}/t8n.sh.out/output
                {t8n_call}
                """
            )
            dump_files_to_directory(
                debug_output_path,
                {
                    "args.py": args,
                    "returncode.txt": result.returncode,
                    "stdout.txt": result.stdout.decode(),
                    "stderr.txt": result.stderr.decode(),
                    "t8n.sh+x": t8n_script,
                },
            )

        if result.returncode != 0:
            raise Exception("failed to evaluate: " + result.stderr.decode())

        for key, file_path in output_paths.items():
            output_paths[key] = os.path.join(temp_dir.name, file_path)

        output_contents = {}
        for key, file_path in output_paths.items():
            if "txs.rlp" in file_path:
                continue
            with open(file_path, "r+") as file:
                output_contents[key] = json.load(file)

        if self.trace:
            self.collect_traces(output_contents["result"]["receipts"], temp_dir, debug_output_path)

        temp_dir.cleanup()

        return output_contents["alloc"], output_contents["result"]

    def _evaluate_stream(
        self,
        *,
        t8n_data: TransitionToolData,
        debug_output_path: str = "",
    ) -> Tuple[Dict[str, Any], Dict[str, Any]]:
        """
        Executes a transition tool using stdin and stdout for its inputs and outputs.
        """
        temp_dir = tempfile.TemporaryDirectory()
        args = self.construct_args_stream(t8n_data, temp_dir)

        stdin = {
            "alloc": t8n_data.alloc,
            "txs": t8n_data.txs,
            "env": t8n_data.env,
        }

        result = subprocess.run(
            args,
            input=str.encode(json.dumps(stdin)),
            stdout=subprocess.PIPE,
            stderr=subprocess.PIPE,
        )

        self.dump_debug_stream(debug_output_path, temp_dir, stdin, args, result)

        if result.returncode != 0:
            raise Exception("failed to evaluate: " + result.stderr.decode())

        output = json.loads(result.stdout)

        if not all([x in output for x in ["alloc", "result", "body"]]):
            raise Exception("Malformed t8n output: missing 'alloc', 'result' or 'body'.")

        if debug_output_path:
            dump_files_to_directory(
                debug_output_path,
                {
                    "output/alloc.json": output["alloc"],
                    "output/result.json": output["result"],
                    "output/txs.rlp": output["body"],
                },
            )

        if self.trace:
            self.collect_traces(output["result"]["receipts"], temp_dir, debug_output_path)
            temp_dir.cleanup()

        return output["alloc"], output["result"]

    def construct_args_stream(
        self, t8n_data: TransitionToolData, temp_dir: tempfile.TemporaryDirectory
    ) -> List[str]:
        """
        Construct arguments for t8n interaction via streams
        """
        command: list[str] = [str(self.binary)]
        if self.t8n_subcommand:
            command.append(self.t8n_subcommand)

        args = command + [
            "--input.alloc=stdin",
            "--input.txs=stdin",
            "--input.env=stdin",
            "--output.result=stdout",
            "--output.alloc=stdout",
            "--output.body=stdout",
            f"--state.fork={t8n_data.fork_name}",
            f"--state.chainid={t8n_data.chain_id}",
            f"--state.reward={t8n_data.reward}",
        ]

        if self.trace:
            args.append("--trace")
            args.append(f"--output.basedir={temp_dir.name}")
        return args

    def dump_debug_stream(
        self,
        debug_output_path: str,
        temp_dir: tempfile.TemporaryDirectory,
        stdin: Dict[str, Any],
        args: List[str],
        result: subprocess.CompletedProcess,
    ):
        """
        Export debug files if requested when interacting with t8n via streams
        """
        if not debug_output_path:
            return

        t8n_call = " ".join(args)
        t8n_output_base_dir = os.path.join(debug_output_path, "t8n.sh.out")
        if self.trace:
            t8n_call = t8n_call.replace(temp_dir.name, t8n_output_base_dir)
        t8n_script = textwrap.dedent(
            f"""\
            #!/bin/bash
            rm -rf {debug_output_path}/t8n.sh.out  # hard-coded to avoid surprises
            mkdir {debug_output_path}/t8n.sh.out  # unused if tracing is not enabled
            {t8n_call} < {debug_output_path}/stdin.txt
            """
        )
        dump_files_to_directory(
            debug_output_path,
            {
                "args.py": args,
                "input/alloc.json": stdin["alloc"],
                "input/env.json": stdin["env"],
                "input/txs.json": stdin["txs"],
                "returncode.txt": result.returncode,
                "stdin.txt": stdin,
                "stdout.txt": result.stdout.decode(),
                "stderr.txt": result.stderr.decode(),
                "t8n.sh+x": t8n_script,
            },
        )

    def evaluate(
        self,
        *,
        alloc: Any,
        txs: Any,
        env: Any,
        fork_name: str,
        chain_id: int = 1,
        reward: int = 0,
        eips: Optional[List[int]] = None,
        debug_output_path: str = "",
    ) -> Tuple[Dict[str, Any], Dict[str, Any]]:
        """
        Executes the relevant evaluate method as required by the `t8n` tool.

        If a client's `t8n` tool varies from the default behavior, this method
        can be overridden.
        """
        if eips is not None:
            fork_name = "+".join([fork_name] + [str(eip) for eip in eips])
        if int(env["currentNumber"], 0) == 0:
            reward = -1
        t8n_data = TransitionTool.TransitionToolData(
            alloc=alloc, txs=txs, env=env, fork_name=fork_name, chain_id=chain_id, reward=reward
        )

        if self.t8n_use_stream:
            return self._evaluate_stream(t8n_data=t8n_data, debug_output_path=debug_output_path)
        else:
            return self._evaluate_filesystem(
                t8n_data=t8n_data,
                debug_output_path=debug_output_path,
            )

<<<<<<< HEAD
    def calc_state_root(
        self, *, alloc: Any, fork: Fork, debug_output_path: str = ""
    ) -> Tuple[Dict, bytes]:
        """
        Calculate the state root for the given `alloc`.
        """
        env: Dict[str, Any] = {
            "currentCoinbase": "0x0000000000000000000000000000000000000000",
            "currentDifficulty": "0x0",
            "currentGasLimit": "0x0",
            "currentNumber": "0",
            "currentTimestamp": "0",
        }

        if fork.header_base_fee_required(0, 0):
            env["currentBaseFee"] = "7"

        if fork.header_prev_randao_required(0, 0):
            env["currentRandom"] = "0"

        if fork.header_withdrawals_required(0, 0):
            env["withdrawals"] = []

        if fork.header_excess_blob_gas_required(0, 0):
            env["currentExcessBlobGas"] = "0"

        if fork.header_beacon_root_required(0, 0):
            env[
                "parentBeaconBlockRoot"
            ] = "0x0000000000000000000000000000000000000000000000000000000000000000"

        new_alloc, result = self.evaluate(
            alloc=alloc,
            txs=[],
            env=env,
            fork_name=fork.transition_tool_name(block_number=0, timestamp=0),
            debug_output_path=debug_output_path,
        )
        state_root = result.get("stateRoot")
        if state_root is None or not isinstance(state_root, str):
            raise Exception("Unable to calculate state root")
        return new_alloc, bytes.fromhex(state_root[2:])

    def get_blocktest_help(self) -> str:
        """
        Return the help string for the blocktest subcommand.
        """
        raise NotImplementedError(
            "The `blocktest` command is not supported by this tool. Use geth's evm tool."
        )

=======
>>>>>>> fc36d658
    def verify_fixture(
        self,
        fixture_format: FixtureFormats,
        fixture_path: Path,
        use_evm_single_test: bool,
        fixture_name: Optional[str],
        debug_output_path: Optional[Path],
    ):
        """
        Executes `evm [state|block]test` to verify the fixture at `fixture_path`.

        Currently only implemented by geth's evm.
        """
        raise NotImplementedError(
            "The `verify_fixture()` function is not supported by this tool. Use geth's evm tool."
        )<|MERGE_RESOLUTION|>--- conflicted
+++ resolved
@@ -563,7 +563,6 @@
                 debug_output_path=debug_output_path,
             )
 
-<<<<<<< HEAD
     def calc_state_root(
         self, *, alloc: Any, fork: Fork, debug_output_path: str = ""
     ) -> Tuple[Dict, bytes]:
@@ -615,8 +614,6 @@
             "The `blocktest` command is not supported by this tool. Use geth's evm tool."
         )
 
-=======
->>>>>>> fc36d658
     def verify_fixture(
         self,
         fixture_format: FixtureFormats,
