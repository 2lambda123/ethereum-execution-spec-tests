"""
CLI entry points for the main pytest-based commands provided by
execution-spec-tests.

These can be directly accessed in a prompt if the user has directly installed
the package via:

```
python -m venv venv
source venv/bin/activate
pip install -e .
# or
pip install -e .[doc,lint,test]
```

Then, the entry points can be executed via:

```
fill --help
# for example, or
fill --collect-only
```

They can also be executed (and debugged) directly in an interactive python
shell:

```
from src.cli.pytest_commands import fill
from click.testing import CliRunner

runner = CliRunner()
result = runner.invoke(fill, ["--help"])
print(result.output)
```
"""

import os
import sys
import tempfile
import warnings
from pathlib import Path
from typing import Any, Callable, List

import click
import pytest

# Define a custom type for decorators, which are functions that return functions.
Decorator = Callable[[Callable[..., Any]], Callable[..., Any]]


@click.command(context_settings=dict(ignore_unknown_options=True))
def tf() -> None:
    """
    The `tf` command, deprecated as of 2023-06.
    """
    print(
        "The `tf` command-line tool has been superseded by `fill`. Try:\n\n"
        "fill --help\n\n"
        "or see the online docs:\n"
        "https://ethereum.github.io/execution-spec-tests/getting_started/executing_tests_command_line/"  # noqa: E501
    )
    sys.exit(1)


def common_click_options(func: Callable[..., Any]) -> Decorator:
    """
    Define common click options for fill and other pytest-based commands.

    Note that we don't verify any other options here, rather pass them
    directly to the pytest command for processing.
    """
    func = click.option(
        "-h",
        "--help",
        "help_flag",
        is_flag=True,
        default=False,
        expose_value=True,
        help="Show help message.",
    )(func)

    func = click.option(
        "--pytest-help",
        "pytest_help_flag",
        is_flag=True,
        default=False,
        expose_value=True,
        help="Show pytest's help message.",
    )(func)

    return click.argument("pytest_args", nargs=-1, type=click.UNPROCESSED)(func)


def handle_help_flags(
    pytest_args: List[str], help_flag: bool, pytest_help_flag: bool
) -> List[str]:
    """
    Modifies the help arguments passed to the click CLI command before forwarding to
    the pytest command.

    This is to make `--help` more useful because `pytest --help` is extremely
    verbose and lists all flags from pytest and pytest plugins.
    """
    if help_flag:
        return ["--test-help"]
    elif pytest_help_flag:
        return ["--help"]
    else:
        return list(pytest_args)


def handle_stdout_flags(args):
    """
    If the user has requested to write to stdout, add pytest arguments in order
    to suppress pytest's test session header and summary output.
    """
    writing_to_stdout = False
    if any(arg == "--output=stdout" for arg in args):
        writing_to_stdout = True
    elif "--output" in args:
        output_index = args.index("--output")
        if args[output_index + 1] == "stdout":
            writing_to_stdout = True
    if writing_to_stdout:
        if any(arg == "-n" or arg.startswith("-n=") for arg in args):
            sys.exit("error: xdist-plugin not supported with --output=stdout (remove -n args).")
        args.extend(["-qq", "-s"])
    return args


@click.command(context_settings=dict(ignore_unknown_options=True))
@common_click_options
def fill(
    pytest_args: List[str],
    help_flag: bool,
    pytest_help_flag: bool,
) -> None:
    """
    Entry point for the fill command.
    """
<<<<<<< HEAD
    args = handle_help_flags(pytest_args, help_flag, pytest_help_flag)
    args = handle_stdout_flags(args)
    result = pytest.main(args)
    sys.exit(result)


def get_hive_flags_from_env():
    """
    Read simulator flags from environment variables and convert them, as best as
    possible, into pytest flags.
    """
    pytest_args = []
    xdist_workers = os.getenv("HIVE_PARALLELISM")
    if xdist_workers is not None:
        pytest_args.extend("-n", xdist_workers)
    test_pattern = os.getenv("HIVE_TEST_PATTERN")
    if test_pattern is not None:
        # TODO: Check that the regex is a valid pytest -k "test expression"
        pytest_args.extend("-k", test_pattern)
    random_seed = os.getenv("HIVE_RANDOM_SEED")
    if random_seed is not None:
        # TODO: implement random seed
        warnings.warning("HIVE_RANDOM_SEED is not yet supported.")
    log_level = os.getenv("HIVE_LOGLEVEL")
    if log_level is not None:
        # TODO add logging within simulators and implement log level via cli
        warnings.warning("HIVE_LOG_LEVEL is not yet supported.")
    return pytest_args


@click.group()
def consume():
    """
    Help clients consume JSON test fixtures.
    """
    pass


@click.command(context_settings=dict(ignore_unknown_options=True))
@common_click_options
def consume_direct(pytest_args, help_flag, pytest_help_flag):
    """
    Clients consume directly via the `blocktest` interface.
    """
    args = handle_help_flags(pytest_args, help_flag, pytest_help_flag)
    args += ["-c", "pytest-consume-direct.ini"]
    if not sys.stdin.isatty():  # the command is receiving input on stdin
        args.extend(["-s", "--input=stdin"])
    pytest.main(args)


@click.command(context_settings=dict(ignore_unknown_options=True))
@common_click_options
def consume_via_rlp(pytest_args, help_flag, pytest_help_flag):
    """
    Clients consume RLP-encoded blocks on startup.
    """
    args = handle_help_flags(pytest_args, help_flag, pytest_help_flag)
    args += ["-c", "pytest-consume-via-rlp.ini"]
    args += get_hive_flags_from_env()
    if not sys.stdin.isatty():  # the command is receiving input on stdin
        args.extend(["-s", "--input=stdin"])
    pytest.main(args)


@click.command(context_settings=dict(ignore_unknown_options=True))
@common_click_options
def consume_via_engine_api(pytest_args, help_flag, pytest_help_flag):
    """
    Clients consume via the Engine API.
    """
    args = handle_help_flags(pytest_args, help_flag, pytest_help_flag)
    args += ["-c", "pytest-consume-via-engine-api.ini"]
    args += get_hive_flags_from_env()
    if not sys.stdin.isatty():  # the command is receiving input on stdin
        args.extend(["-s", "--input=stdin"])
    pytest.main(args)


@click.command(context_settings=dict(ignore_unknown_options=True))
@common_click_options
def consume_all(pytest_args, help_flag, pytest_help_flag):
    """
    Clients consume via all available methods (direct, rlp, engine).
    """
    args = handle_help_flags(pytest_args, help_flag, pytest_help_flag)
    args += ["-c", "pytest-consume-all.ini"]
    args += get_hive_flags_from_env()
    if not sys.stdin.isatty():  # the command is receiving input on stdin
        args.extend(["-s", "--input=stdin"])
    pytest.main(args)


@click.command(context_settings=dict(ignore_unknown_options=True))
@common_click_options
def fill_and_consume_all(pytest_args, help_flag, pytest_help_flag):
    """
    Fill and consume test fixtures using all available consume commands.
    """
    args = handle_help_flags(pytest_args, help_flag, pytest_help_flag)

    temp_dir = Path(tempfile.TemporaryDirectory().name) / "fixtures"
    args += ["--output", temp_dir]
    pytest.main(args)
    consume_args = get_hive_flags_from_env()
    pytest.main(["-c", "pytest-consume-all.ini", "--input", temp_dir, "-v"] + consume_args)


consume.add_command(consume_all, name="all")
consume.add_command(consume_direct, name="direct")
consume.add_command(consume_via_rlp, name="rlp")
consume.add_command(consume_via_engine_api, name="engine")
=======
    updated_args = handle_help_flags(pytest_args, help_flag, pytest_help_flag)
    result = pytest.main(updated_args)
    sys.exit(result)
>>>>>>> 25d47554
<|MERGE_RESOLUTION|>--- conflicted
+++ resolved
@@ -138,7 +138,6 @@
     """
     Entry point for the fill command.
     """
-<<<<<<< HEAD
     args = handle_help_flags(pytest_args, help_flag, pytest_help_flag)
     args = handle_stdout_flags(args)
     result = pytest.main(args)
@@ -250,9 +249,4 @@
 consume.add_command(consume_all, name="all")
 consume.add_command(consume_direct, name="direct")
 consume.add_command(consume_via_rlp, name="rlp")
-consume.add_command(consume_via_engine_api, name="engine")
-=======
-    updated_args = handle_help_flags(pytest_args, help_flag, pytest_help_flag)
-    result = pytest.main(updated_args)
-    sys.exit(result)
->>>>>>> 25d47554
+consume.add_command(consume_via_engine_api, name="engine")