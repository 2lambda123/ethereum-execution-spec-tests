--- conflicted
+++ resolved
@@ -5316,11 +5316,7 @@
 
     Fork
     ----
-<<<<<<< HEAD
-    EOF Fork
-=======
     Prague
->>>>>>> 750bb227
 
     Gas
     ----
@@ -5358,11 +5354,7 @@
 
     Fork
     ----
-<<<<<<< HEAD
-    EOF Fork
-=======
     Prague
->>>>>>> 750bb227
 
     Gas
     ----
@@ -5432,11 +5424,7 @@
 
     Fork
     ----
-<<<<<<< HEAD
-    EOF Fork
-=======
     Prague
->>>>>>> 750bb227
 
     Gas
     ----
