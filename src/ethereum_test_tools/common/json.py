"""
JSON encoding and decoding for Ethereum types.
"""

from typing import Any, Dict

from pydantic import BaseModel, RootModel


def to_json(input: BaseModel | RootModel) -> Dict[str, Any]:
    """
    Converts a model to its json data representation.
    """
<<<<<<< HEAD
    return JSONEncoder().default(input)


def load_dataclass_from_json(dataclass_type, json_as_dict: dict):
    """
    Loads a dataclass from a JSON object. This could be as simple as, for example,
    ```
    fixture = Fixture(**json_as_dict)
    ```
    but as we name our dataclass fields differently than those we write to json,
    we need to do a bit more work.
    """
    init_args = {}
    for field in fields(dataclass_type):
        # Retrieve the JSONEncoder.Field instance from metadata
        json_encoder_field = field.metadata.get("json_encoder")

        if json_encoder_field is None or json_encoder_field.skip:
            continue

        json_key = json_encoder_field.name or field.name
        if json_key in json_as_dict:
            value = json_as_dict[json_key]
            if (
                json_encoder_field.default_value_skip_cast != value
                and json_encoder_field.cast_type
            ):
                value = json_encoder_field.cast_type(value)
            init_args[field.name] = value

    return dataclass_type(**init_args)
=======
    return input.model_dump(mode="json", by_alias=True, exclude_none=True)
>>>>>>> 5592062f
<|MERGE_RESOLUTION|>--- conflicted
+++ resolved
@@ -11,38 +11,4 @@
     """
     Converts a model to its json data representation.
     """
-<<<<<<< HEAD
-    return JSONEncoder().default(input)
-
-
-def load_dataclass_from_json(dataclass_type, json_as_dict: dict):
-    """
-    Loads a dataclass from a JSON object. This could be as simple as, for example,
-    ```
-    fixture = Fixture(**json_as_dict)
-    ```
-    but as we name our dataclass fields differently than those we write to json,
-    we need to do a bit more work.
-    """
-    init_args = {}
-    for field in fields(dataclass_type):
-        # Retrieve the JSONEncoder.Field instance from metadata
-        json_encoder_field = field.metadata.get("json_encoder")
-
-        if json_encoder_field is None or json_encoder_field.skip:
-            continue
-
-        json_key = json_encoder_field.name or field.name
-        if json_key in json_as_dict:
-            value = json_as_dict[json_key]
-            if (
-                json_encoder_field.default_value_skip_cast != value
-                and json_encoder_field.cast_type
-            ):
-                value = json_encoder_field.cast_type(value)
-            init_args[field.name] = value
-
-    return dataclass_type(**init_args)
-=======
-    return input.model_dump(mode="json", by_alias=True, exclude_none=True)
->>>>>>> 5592062f
+    return input.model_dump(mode="json", by_alias=True, exclude_none=True)