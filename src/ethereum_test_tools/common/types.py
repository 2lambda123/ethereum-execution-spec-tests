--- conflicted
+++ resolved
@@ -574,20 +574,11 @@
     """
 
     def __init__(self, d: Mapping[FixedSizeBytesConvertible, Account | Dict] = {}):
-<<<<<<< HEAD
-        for address, account in d.items():
-            address = Address(address)
-            assert address not in self, f"Duplicate address in alloc: {address}"
-            account = Account.from_dict(account)
-            #assert not account.is_empty(), f"Empty account: {account} for address: {address}"
-            self[address] = account
-=======
         super().__init__(
             (Address(address), Account.from_dict(account)) for address, account in d.items()
         )
         if len(self) != len(d):
             raise Exception("Duplicate addresses in alloc")
->>>>>>> 1983444b
 
     @classmethod
     def merge(cls, alloc_1: "Alloc", alloc_2: "Alloc") -> "Alloc":
