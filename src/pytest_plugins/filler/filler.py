--- conflicted
+++ resolved
@@ -680,11 +680,6 @@
     fixture_collector.dump_fixtures()
     if do_fixture_verification:
         fixture_collector.verify_fixture_files(evm_fixture_verification)
-<<<<<<< HEAD
-    generate_fixtures_index(
-        output_dir, quiet_mode=True, force_flag=False, disable_infer_format=False
-    )
-=======
 
     fixture_collector_count = 0
     if session_temp_folder is not None:
@@ -696,9 +691,8 @@
                 f.write(str(fixture_collector_count))
     if generate_index and fixture_collector_count == 0:
         generate_fixtures_index(
-            output_dir, quiet_mode=True, force_flag=True, disable_infer_format=False
+            output_dir, quiet_mode=True, force_flag=False, disable_infer_format=False
         )
->>>>>>> 7fa70546
 
 
 @pytest.fixture(autouse=True, scope="session")
