--- conflicted
+++ resolved
@@ -28,11 +28,8 @@
     hive.py@git+https://github.com/danceratopz/hive.py@chore/setup.cfg/move-mypy-deps-to-lint-extras
     setuptools
     types-setuptools
-<<<<<<< HEAD
-=======
     PyJWT>=2.3.0,<3
     tenacity>8.2.0,<9
->>>>>>> 56a82493
     bidict>=0.23,<1
     requests>=2.31.0,<3
     colorlog>=6.7.0,<7
